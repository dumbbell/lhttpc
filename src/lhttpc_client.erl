--- conflicted
+++ resolved
@@ -78,11 +78,7 @@
 %% @end
 request(From, Host, Port, Ssl, Path, Method, Hdrs, Body, Options) ->
     Result = try
-<<<<<<< HEAD
-        execute(From, URL, Method, Hdrs, Body, Options)
-=======
-        execute(Host, Port, Ssl, Path, Method, Hdrs, Body, Options)
->>>>>>> 68dbbfd3
+        execute(From, Host, Port, Ssl, Path, Method, Hdrs, Body, Options)
     catch 
         Reason ->
             {response, self(), {error, Reason}};
@@ -94,22 +90,14 @@
     From ! Result,
     ok.
 
-<<<<<<< HEAD
-execute(From, URL, Method, Hdrs, Body, Options) ->
-    {Host, Port, Path, Ssl} = lhttpc_lib:parse_url(URL),
+execute(From, Host, Port, Ssl, Path, Method, Hdrs, Body, Options) ->
     UploadWindowSize = proplists:get_value(partial_upload, Options),
     PartialUpload = proplists:is_defined(partial_upload, Options),
     PartialDownload = proplists:is_defined(partial_download, Options),
     PartialDownloadOptions = proplists:get_value(partial_download, Options, []),
-    {ChunkedUpload, Request} = 
-        lhttpc_lib:format_request(
-         Path, Method, Hdrs, Host, Body, PartialUpload),
-=======
-execute(Host, Port, Ssl, Path, Method, Hdrs, Body, Options) ->
     NormalizedMethod = lhttpc_lib:normalize_method(Method),
-    Request = lhttpc_lib:format_request(Path, NormalizedMethod, Hdrs, Host,
-        Body),
->>>>>>> 68dbbfd3
+    {ChunkedUpload, Request} = lhttpc_lib:format_request(Path, NormalizedMethod,
+        Hdrs, Host, Body, PartialUpload),
     SocketRequest = {socket, self(), Host, Port, Ssl},
     Socket = case gen_server:call(lhttpc_manager, SocketRequest, infinity) of
         {ok, S}   -> S; % Re-using HTTP/1.1 connections
@@ -207,7 +195,7 @@
 partial_upload(State) ->
     Response = {ok, {self(), State#client_state.upload_window}},
     State#client_state.requester ! {response, self(), Response},
-    upload_loop(State#client_state{attempts = 1, request = undefined}).
+    partial_upload_loop(State#client_state{attempts = 1, request = undefined}).
 
 partial_upload_loop(State = #client_state{requester = Pid}) ->
     receive
@@ -220,7 +208,7 @@
         {body_part, Pid, Data} ->
             send_body_part(State, Data),
             Pid ! {ack, self()},
-            upload_loop(State)
+            partial_upload_loop(State)
     end.
 
 send_body_part(State = #client_state{socket = Socket, ssl = Ssl}, BodyPart) ->
@@ -253,43 +241,21 @@
  
 read_response(#client_state{socket = Socket, ssl = Ssl} = State) ->
     lhttpc_sock:setopts(Socket, [{packet, http}], Ssl),
-    read_response(State, nil, nil, [], <<>>).
-
-read_response(State, Vsn, Status, Hdrs, Body) ->
+    read_response(State, nil, nil, []).
+
+read_response(State, Vsn, Status, Hdrs) ->
     Socket = State#client_state.socket,
     Ssl = State#client_state.ssl,
     case lhttpc_sock:recv(Socket, Ssl) of
         {ok, {http_response, NewVsn, StatusCode, Reason}} ->
             NewStatus = {StatusCode, Reason},
-            read_response(State, NewVsn, NewStatus, Hdrs, Body);
+            read_response(State, NewVsn, NewStatus, Hdrs);
         {ok, {http_header, _, Name, _, Value}} ->
             Header = {lhttpc_lib:maybe_atom_to_list(Name), Value},
-            read_response(State, Vsn, Status, [Header | Hdrs], Body);
+            read_response(State, Vsn, Status, [Header | Hdrs]);
         {ok, http_eoh} ->
             lhttpc_sock:setopts(Socket, [{packet, raw}], Ssl),
-<<<<<<< HEAD
-            if 
-                State#client_state.partial_download ->
-                    send_partial_response(State, Vsn, Status, Hdrs);
-                not State#client_state.partial_download ->
-                    {NewBody, NewHdrs} = read_body(
-                        Vsn, Hdrs, Ssl, Socket, response_type(Hdrs)),
-                    Response = {Status, NewHdrs, NewBody},
-                    RequestHdrs = State#client_state.request_headers,
-                    NewSocket = maybe_close_socket(
-                        Socket, Ssl, Vsn, RequestHdrs, NewHdrs),
-                    {Response, NewSocket}
-            end;
-=======
-            Method = State#client_state.method,
-            {NewBody, NewHdrs} = maybe_read_body(Method, element(1, Status),
-                Vsn, Hdrs, Ssl, Socket),
-            Response = {Status, NewHdrs, NewBody},
-            RequestHdrs = State#client_state.request_headers,
-            NewSocket = maybe_close_socket(Socket, Ssl, Vsn, RequestHdrs,
-                NewHdrs),
-            {Response, NewSocket};
->>>>>>> 68dbbfd3
+            handle_response_body(State, Vsn, Status, Hdrs);
         {error, closed} ->
             % Either we only noticed that the socket was closed after we
             % sent the request, the server closed it just after we put
@@ -306,26 +272,27 @@
             erlang:error(Reason)
     end.
 
-<<<<<<< HEAD
-send_partial_response(State, Vsn, Status, Hdrs) ->
-    Response = {response, self(), {ok, {Status, Hdrs, self()}}},
-    State#client_state.requester ! Response, 
+handle_response_body(#client_state{partial_download = false} = State,
+        Vsn, Status, Hdrs) ->
+    Socket = State#client_state.socket,
+    Ssl = State#client_state.ssl,
+    Method = State#client_state.method,
+    {Body, NewHdrs} =
+        maybe_read_body(Method, element(1, Status), Vsn, Hdrs, Ssl, Socket),
+    Response = {Status, NewHdrs, Body},
+    RequestHdrs = State#client_state.request_headers,
+    NewSocket = maybe_close_socket(Socket, Ssl, Vsn, RequestHdrs, NewHdrs),
+    {Response, NewSocket};
+handle_response_body(#client_state{partial_download = true} = State,
+        Vsn, Status, Hdrs) ->
+    Response = {ok, {Status, Hdrs, self()}},
+    State#client_state.requester ! {response, self(), Response}, 
     %% Header delivered to the requester,
     %% The body is delivered to the specified receiver
     %% TODO:Does this make sense? There might be information in the headers
     %% which are needed for the receiver (like Content-Encoding etc).
-    read_partial_body(State, Vsn, Hdrs, response_type(Hdrs)).
-
-read_partial_body(State, _Vsn, _Hdrs, chunked) ->
-    read_partial_chunked_body(State);
-read_partial_body(State, Vsn, Hdrs, infinite) ->
-    check_infinite_response(Vsn, Hdrs),
-    read_partial_infinite_body(State, State#client_state.download_window);
-read_partial_body(State, _Vsn, _Hdrs, {fixed_length, ContentLength}) ->
-    read_partial_body(State, ContentLength, State#client_state.download_window).
-
-response_type(Hdrs) ->
-=======
+    read_partial_body(State, Vsn, Hdrs, body_type(Hdrs)).
+
 maybe_read_body("HEAD", _, _, Hdrs, _, _) ->
     % HEAD responses aren't allowed to include a body
     {<<>>, Hdrs};
@@ -335,18 +302,19 @@
     ContentLength = lhttpc_lib:header_value("content-length", Hdrs),
     TransferEncoding = lhttpc_lib:header_value("transfer-encoding", Hdrs),
     case {ContentLength, TransferEncoding} of
-        {undefined, undefined} -> {<<>>, Hdrs};
-        {_, _}                 -> read_body(Vsn, Hdrs, Ssl, Socket)
+        {undefined, undefined} ->
+            {<<>>, Hdrs};
+        {_, _} ->
+            read_body(Vsn, Hdrs, Ssl, Socket, body_type(Hdrs))
     end;
 maybe_read_body(_, StatusCode, Vsn, Hdrs, Ssl, Socket) ->
     % All other requests should have a body, unless indicated otherwise 
     case StatusCode of
         204 -> {<<>>, Hdrs};
-        _   -> read_body(Vsn, Hdrs, Ssl, Socket)
-    end.
-
-read_body(Vsn, Hdrs, Ssl, Socket) ->
->>>>>>> 68dbbfd3
+        _   -> read_body(Vsn, Hdrs, Ssl, Socket, body_type(Hdrs))
+    end.
+
+body_type(Hdrs) ->
     % Find out how to read the entity body from the request.
     % * If we have a Content-Length, just use that and read the complete
     %   entity.
@@ -366,6 +334,14 @@
         ContentLength ->
             {fixed_length, list_to_integer(ContentLength)}
     end.
+
+read_partial_body(State, _Vsn, _Hdrs, chunked) ->
+    read_partial_chunked_body(State);
+read_partial_body(State, Vsn, Hdrs, infinite) ->
+    check_infinite_response(Vsn, Hdrs),
+    read_partial_infinite_body(State, State#client_state.download_window);
+read_partial_body(State, _Vsn, _Hdrs, {fixed_length, ContentLength}) ->
+    read_partial_body(State, ContentLength, State#client_state.download_window).
     
 read_body(_Vsn, Hdrs, Ssl, Socket, chunked) ->
     read_chunked_body(Socket, Ssl, Hdrs, []);
@@ -423,7 +399,6 @@
         {error, Reason} ->
             erlang:error(Reason)
     end.
- 
 
 read_length(Hdrs, Ssl, Socket, Length) ->
     case lhttpc_sock:recv(Socket, Length, Ssl) of
