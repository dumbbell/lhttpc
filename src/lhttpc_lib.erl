%%% ----------------------------------------------------------------------------
%%% Copyright (c) 2009, Erlang Training and Consulting Ltd.
%%% All rights reserved.
%%% 
%%% Redistribution and use in source and binary forms, with or without
%%% modification, are permitted provided that the following conditions are met:
%%%    * Redistributions of source code must retain the above copyright
%%%      notice, this list of conditions and the following disclaimer.
%%%    * Redistributions in binary form must reproduce the above copyright
%%%      notice, this list of conditions and the following disclaimer in the
%%%      documentation and/or other materials provided with the distribution.
%%%    * Neither the name of Erlang Training and Consulting Ltd. nor the
%%%      names of its contributors may be used to endorse or promote products
%%%      derived from this software without specific prior written permission.
%%% 
%%% THIS SOFTWARE IS PROVIDED BY Erlang Training and Consulting Ltd. ''AS IS''
%%% AND ANY EXPRESS OR IMPLIED WARRANTIES, INCLUDING, BUT NOT LIMITED TO, THE
%%% IMPLIED WARRANTIES OF MERCHANTABILITY AND FITNESS FOR A PARTICULAR PURPOSE
%%% ARE DISCLAIMED. IN NO EVENT SHALL Erlang Training and Consulting Ltd. BE
%%% LIABLE SUBSTITUTE GOODS OR SERVICES; LOSS OF USE, DATA, OR PROFITS; OR
%%% BUSINESS INTERRUPTION) HOWEVER CAUSED AND ON ANY THEORY OF LIABILITY,
%%% WHETHER IN CONTRACT, STRICT LIABILITY, OR TORT (INCLUDING NEGLIGENCE OR
%%% OTHERWISE) ARISING IN ANY WAY OUT OF THE USE OF THIS SOFTWARE, EVEN IF
%%% ADVISED OF THE POSSIBILITY OF SUCH DAMAGE.
%%% ----------------------------------------------------------------------------

%%% @private
%%% @author Oscar Hellström <oscar@erlang-consulting.com>
%%% @doc
%%% This module implements various library functions used in lhttpc.
%%% @end
%%% @type boolean() = boolean().
%%% @type iolist() = [] | binary() | [char() | binary() | iolist()].
-module(lhttpc_lib).

-export([
        parse_url/1,
        format_request/6,
        header_value/2,
        header_value/3,
        normalize_method/1
    ]).
-export([maybe_atom_to_list/1]).

-export([format_hdrs/1, dec/1]).

-include("lhttpc_types.hrl").

%% @spec header_value(Header, Headers) -> undefined | term()
%% Header = string()
%% Headers = [{string(), term()}]
%% Value = term()
%% @doc
%% Returns the value associated with the `Header' in `Headers'.
%% `Header' must be a lowercase string, since every header is mangled to
%% check the match.
%% @end
-spec header_value(string(), [{string(), Value}]) -> undefined | Value.
header_value(Hdr, Hdrs) ->
    header_value(Hdr, Hdrs, undefined).

%% @spec header_value(Header, Headers, Default) -> Default | term()
%% Header = string()
%% Headers = [{string(), term()}]
%% Value = term()
%% Default = term()
%% @doc
%% Returns the value associated with the `Header' in `Headers'.
%% `Header' must be a lowercase string, since every header is mangled to
%% check the match.  If no match is found, `Default' is returned.
%% @end
-spec header_value(string(), [{string(), Value}], Default) ->
    Default | Value.
header_value(Hdr, [{Hdr, Value} | _], _) ->
    Value;
header_value(Hdr, [{ThisHdr, Value}| Hdrs], Default) ->
    case string:equal(string:to_lower(ThisHdr), Hdr) of
        true  -> Value;
        false -> header_value(Hdr, Hdrs, Default)
    end;
header_value(_, [], Default) ->
    Default.

%% @spec (Item) -> OtherItem
%%   Item = atom() | list()
%%   OtherItem = list()
%% @doc
%% Will make any item, being an atom or a list, in to a list. If it is a
%% list, it is simple returned.
%% @end
-spec maybe_atom_to_list(atom() | list()) -> list().
maybe_atom_to_list(Atom) when is_atom(Atom) ->
    atom_to_list(Atom);
maybe_atom_to_list(List) when is_list(List) ->
    List.

%% @spec (URL) -> {Host, Port, Path, Ssl}
%%   URL = string()
%%   Host = string()
%%   Port = integer()
%%   Path = string()
%%   Ssl = boolean()
%% @doc
-spec parse_url(string()) -> {string(), integer(), string(), boolean()}.
parse_url(URL) ->
    % XXX This should be possible to do with the re module?
    {Scheme, HostPortPath} = split_scheme(URL),
    {Host, PortPath} = split_host(HostPortPath, []),
    {Port, Path} = split_port(Scheme, PortPath, []),
    {string:to_lower(Host), Port, Path, Scheme =:= https}.

split_scheme("http://" ++ HostPortPath) ->
    {http, HostPortPath};
split_scheme("https://" ++ HostPortPath) ->
    {https, HostPortPath}.

split_host([$: | PortPath], Host) ->
    {lists:reverse(Host), PortPath};
split_host([$/ | _] = PortPath, Host) ->
    {lists:reverse(Host), PortPath};
split_host([H | T], Host) ->
    split_host(T, [H | Host]);
split_host([], Host) ->
    {lists:reverse(Host), []}.

split_port(http, [$/ | _] = Path, []) ->
    {80, Path};
split_port(https, [$/ | _] = Path, []) ->
    {443, Path};
split_port(http, [], []) ->
    {80, "/"};
split_port(https, [], []) ->
    {443, "/"};
split_port(_, [], Port) ->
    {list_to_integer(lists:reverse(Port)), "/"};
split_port(_,[$/ | _] = Path, Port) ->
    {list_to_integer(lists:reverse(Port)), Path};
split_port(Scheme, [P | T], Port) ->
    split_port(Scheme, T, [P | Port]).

<<<<<<< HEAD
%% @spec (Path, Method, Headers, Host, Body, PartialUpload) -> Request
=======
%% @spec (Path, Method, Headers, Host, Port, Body) -> Request
>>>>>>> eeb3277c
%% Path = iolist()
%% Method = atom() | string()
%% Headers = [{atom() | string(), string()}]
%% Host = string()
%% Port = integer()
%% Body = iolist()
%% PartialUpload = true | false
-spec format_request(iolist(), atom() | string(), headers(), string(),
<<<<<<< HEAD
    iolist(), true | false ) -> {true | false, iolist()}.
format_request(Path, Method, Hdrs, Host, Body, PartialUpload) ->
    AllHdrs = add_mandatory_hdrs(Method, Hdrs, Host, Body, PartialUpload),
    IsChunked = is_chunked(AllHdrs),
    {
        IsChunked,
        [
            Method, " ", Path, " HTTP/1.1\r\n",
            format_hdrs(AllHdrs),
            format_body(Body, IsChunked)
        ]
    }.
=======
    integer(), iolist()) -> iolist().
format_request(Path, Method, Hdrs, Host, Port, Body) ->
    [
        Method, " ", Path, " HTTP/1.1\r\n",
        format_hdrs(add_mandatory_hdrs(Method, Hdrs, Host, Port, Body), []),
        Body
    ].
>>>>>>> eeb3277c

%% @spec normalize_method(AtomOrString) -> Method
%%   AtomOrString = atom() | string()
%%   Method = string()
%% @doc
%% Turns the method in to a string suitable for inclusion in a HTTP request
%% line.
%% @end
-spec normalize_method(atom() | string()) -> string().
normalize_method(Method) when is_atom(Method) ->
    string:to_upper(atom_to_list(Method));
normalize_method(Method) ->
    Method.

-spec format_hdrs(headers()) -> iolist().
format_hdrs(Headers) ->
    format_hdrs(Headers, []).

format_hdrs([{Hdr, Value} | T], Acc) ->
    NewAcc = [
        maybe_atom_to_list(Hdr), ":", maybe_atom_to_list(Value), "\r\n" | Acc
    ],
    format_hdrs(T, NewAcc);
format_hdrs([], Acc) ->
    [Acc, "\r\n"].

<<<<<<< HEAD
format_body(Body, false) ->
    Body;
format_body(Body, true) ->
    case iolist_size(Body) of
        0 ->
            <<>>;
        Size ->
            [
                erlang:integer_to_list(Size, 16), <<"\r\n">>,
                Body, <<"\r\n">>
            ]
    end.

add_mandatory_hdrs(Method, Hdrs, Host, Body, PartialUpload) ->
    add_host(add_content_headers(Method, Hdrs, Body, PartialUpload), Host).
=======
add_mandatory_hdrs(Method, Hdrs, Host, Port, Body) ->
    add_host(add_content_length(Method, Hdrs, Body), Host, Port).
>>>>>>> eeb3277c

add_content_headers("POST", Hdrs, Body, PartialUpload) ->
    add_content_headers(Hdrs, Body, PartialUpload);
add_content_headers("PUT", Hdrs, Body, PartialUpload) ->
    add_content_headers(Hdrs, Body, PartialUpload);
add_content_headers(_, Hdrs, _, _PartialUpload) ->
    Hdrs.

add_content_headers(Hdrs, Body, false) ->
    case header_value("content-length", Hdrs) of
        undefined ->
            ContentLength = integer_to_list(iolist_size(Body)),
            [{"Content-Length", ContentLength} | Hdrs];
        _ -> % We have a content length
            Hdrs
    end;
add_content_headers(Hdrs, _Body, true) ->
    case {header_value("content-length", Hdrs), 
         header_value("transfer-encoding", Hdrs)} of
        {undefined, undefined} ->
            [{"Transfer-Encoding", "chunked"} | Hdrs];
        {undefined, TransferEncoding} ->
            case string:to_lower(TransferEncoding) of
            "chunked" -> Hdrs;
            _ -> erlang:error({error, unsupported_transfer_encoding})
            end;
        {_Length, undefined} ->
            Hdrs;
        {_Length, _TransferEncoding} -> %% have both cont.length and chunked 
            erlang:error({error, bad_header})
    end.

<<<<<<< HEAD


add_host(Hdrs, Host) ->
=======
add_host(Hdrs, Host, Port) ->
>>>>>>> eeb3277c
    case header_value("host", Hdrs) of
        undefined ->
            [{"Host", host(Host, Port) } | Hdrs];
        _ -> % We have a host
            Hdrs
    end.

<<<<<<< HEAD
is_chunked(Hdrs) ->
    TransferEncoding = string:to_lower(
        header_value("transfer-encoding", Hdrs, "undefined")),
    case TransferEncoding of
        "chunked" -> true;
        _ -> false
    end.

-spec dec(timeout()) -> timeout().
dec(Num) when is_integer(Num) -> Num - 1;
dec(Else)                     -> Else.
=======
host(Host, 80)   -> Host;
host(Host, Port) -> [Host, $:, integer_to_list(Port)].
>>>>>>> eeb3277c
<|MERGE_RESOLUTION|>--- conflicted
+++ resolved
@@ -35,7 +35,7 @@
 
 -export([
         parse_url/1,
-        format_request/6,
+        format_request/7,
         header_value/2,
         header_value/3,
         normalize_method/1
@@ -138,11 +138,7 @@
 split_port(Scheme, [P | T], Port) ->
     split_port(Scheme, T, [P | Port]).
 
-<<<<<<< HEAD
-%% @spec (Path, Method, Headers, Host, Body, PartialUpload) -> Request
-=======
-%% @spec (Path, Method, Headers, Host, Port, Body) -> Request
->>>>>>> eeb3277c
+%% @spec (Path, Method, Headers, Host, Port, Body, PartialUpload) -> Request
 %% Path = iolist()
 %% Method = atom() | string()
 %% Headers = [{atom() | string(), string()}]
@@ -151,10 +147,9 @@
 %% Body = iolist()
 %% PartialUpload = true | false
 -spec format_request(iolist(), atom() | string(), headers(), string(),
-<<<<<<< HEAD
-    iolist(), true | false ) -> {true | false, iolist()}.
-format_request(Path, Method, Hdrs, Host, Body, PartialUpload) ->
-    AllHdrs = add_mandatory_hdrs(Method, Hdrs, Host, Body, PartialUpload),
+    integer(), iolist(), true | false ) -> {true | false, iolist()}.
+format_request(Path, Method, Hdrs, Host, Port, Body, PartialUpload) ->
+    AllHdrs = add_mandatory_hdrs(Method, Hdrs, Host, Port, Body, PartialUpload),
     IsChunked = is_chunked(AllHdrs),
     {
         IsChunked,
@@ -164,15 +159,6 @@
             format_body(Body, IsChunked)
         ]
     }.
-=======
-    integer(), iolist()) -> iolist().
-format_request(Path, Method, Hdrs, Host, Port, Body) ->
-    [
-        Method, " ", Path, " HTTP/1.1\r\n",
-        format_hdrs(add_mandatory_hdrs(Method, Hdrs, Host, Port, Body), []),
-        Body
-    ].
->>>>>>> eeb3277c
 
 %% @spec normalize_method(AtomOrString) -> Method
 %%   AtomOrString = atom() | string()
@@ -199,7 +185,6 @@
 format_hdrs([], Acc) ->
     [Acc, "\r\n"].
 
-<<<<<<< HEAD
 format_body(Body, false) ->
     Body;
 format_body(Body, true) ->
@@ -213,12 +198,9 @@
             ]
     end.
 
-add_mandatory_hdrs(Method, Hdrs, Host, Body, PartialUpload) ->
-    add_host(add_content_headers(Method, Hdrs, Body, PartialUpload), Host).
-=======
-add_mandatory_hdrs(Method, Hdrs, Host, Port, Body) ->
-    add_host(add_content_length(Method, Hdrs, Body), Host, Port).
->>>>>>> eeb3277c
+add_mandatory_hdrs(Method, Hdrs, Host, Port, Body, PartialUpload) ->
+    ContentHdrs = add_content_headers(Method, Hdrs, Body, PartialUpload),  
+    add_host(ContentHdrs, Host, Port).
 
 add_content_headers("POST", Hdrs, Body, PartialUpload) ->
     add_content_headers(Hdrs, Body, PartialUpload);
@@ -251,13 +233,7 @@
             erlang:error({error, bad_header})
     end.
 
-<<<<<<< HEAD
-
-
-add_host(Hdrs, Host) ->
-=======
 add_host(Hdrs, Host, Port) ->
->>>>>>> eeb3277c
     case header_value("host", Hdrs) of
         undefined ->
             [{"Host", host(Host, Port) } | Hdrs];
@@ -265,7 +241,6 @@
             Hdrs
     end.
 
-<<<<<<< HEAD
 is_chunked(Hdrs) ->
     TransferEncoding = string:to_lower(
         header_value("transfer-encoding", Hdrs, "undefined")),
@@ -277,7 +252,6 @@
 -spec dec(timeout()) -> timeout().
 dec(Num) when is_integer(Num) -> Num - 1;
 dec(Else)                     -> Else.
-=======
+
 host(Host, 80)   -> Host;
-host(Host, Port) -> [Host, $:, integer_to_list(Port)].
->>>>>>> eeb3277c
+host(Host, Port) -> [Host, $:, integer_to_list(Port)].